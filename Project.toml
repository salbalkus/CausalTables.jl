name = "CausalTables"
uuid = "6af48e0c-efc2-4bf7-a92f-a553ccf79fd6"
authors = ["Salvador Balkus"]
version = "1.0.0-DEV"

[deps]
DataAPI = "9a962f9c-6df0-11e9-0e5d-c546b8b5ee8a"
Distributions = "31c24e10-a181-5473-b8eb-7969acd0382f"
LinearAlgebra = "37e2e46d-f89d-539d-b4ee-838fcccc9c8e"
MacroTools = "1914dd2f-81c6-5fcd-8719-6d5c9610ff09"
Missings = "e1d29d7a-bbdc-5cf2-9ac0-f12de2c33e28"
PrettyTables = "08abe8d2-0d0c-5749-adfa-8a2ac140af0d"
SparseArrays = "2f01184e-e22b-5df5-ae63-d93ebab69eaf"
StatsBase = "2913bbd2-ae8a-5f71-8c99-4fb6c76f3a91"
TableTransforms = "0d432bfd-3ee1-4ac1-886a-39f05cc69a3e"
Tables = "bd369af6-aec1-5ad0-b16a-f7cc5008161c"

[compat]
<<<<<<< HEAD
Tables = "1"
=======
MacroTools = "0.5"
Distributions = "0.25"
StatsBase = "0.34"
DataAPI = "1"
>>>>>>> edf45fa5
julia = "1"<|MERGE_RESOLUTION|>--- conflicted
+++ resolved
@@ -16,12 +16,9 @@
 Tables = "bd369af6-aec1-5ad0-b16a-f7cc5008161c"
 
 [compat]
-<<<<<<< HEAD
 Tables = "1"
-=======
 MacroTools = "0.5"
 Distributions = "0.25"
 StatsBase = "0.34"
 DataAPI = "1"
->>>>>>> edf45fa5
 julia = "1"