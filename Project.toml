name = "CausalTables"
uuid = "6af48e0c-efc2-4bf7-a92f-a553ccf79fd6"
authors = ["Salvador Balkus"]
version = "1.0.0-DEV"

[deps]
DataAPI = "9a962f9c-6df0-11e9-0e5d-c546b8b5ee8a"
Distributions = "31c24e10-a181-5473-b8eb-7969acd0382f"
LinearAlgebra = "37e2e46d-f89d-539d-b4ee-838fcccc9c8e"
MacroTools = "1914dd2f-81c6-5fcd-8719-6d5c9610ff09"
Missings = "e1d29d7a-bbdc-5cf2-9ac0-f12de2c33e28"
PrettyTables = "08abe8d2-0d0c-5749-adfa-8a2ac140af0d"
SparseArrays = "2f01184e-e22b-5df5-ae63-d93ebab69eaf"
StatsBase = "2913bbd2-ae8a-5f71-8c99-4fb6c76f3a91"
TableTransforms = "0d432bfd-3ee1-4ac1-886a-39f05cc69a3e"
Tables = "bd369af6-aec1-5ad0-b16a-f7cc5008161c"

[compat]
<<<<<<< HEAD
Distributions = "0.25"
=======
StatsBase = "0.34"
DataAPI = "1"
>>>>>>> ec96377d
julia = "1"<|MERGE_RESOLUTION|>--- conflicted
+++ resolved
@@ -16,10 +16,7 @@
 Tables = "bd369af6-aec1-5ad0-b16a-f7cc5008161c"
 
 [compat]
-<<<<<<< HEAD
 Distributions = "0.25"
-=======
 StatsBase = "0.34"
 DataAPI = "1"
->>>>>>> ec96377d
 julia = "1"