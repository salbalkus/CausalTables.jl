name = "CausalTables"
uuid = "6af48e0c-efc2-4bf7-a92f-a553ccf79fd6"
authors = ["Salvador Balkus"]
version = "1.0.0-DEV"

[deps]
DataAPI = "9a962f9c-6df0-11e9-0e5d-c546b8b5ee8a"
Distributions = "31c24e10-a181-5473-b8eb-7969acd0382f"
LinearAlgebra = "37e2e46d-f89d-539d-b4ee-838fcccc9c8e"
MacroTools = "1914dd2f-81c6-5fcd-8719-6d5c9610ff09"
Missings = "e1d29d7a-bbdc-5cf2-9ac0-f12de2c33e28"
PrettyTables = "08abe8d2-0d0c-5749-adfa-8a2ac140af0d"
SparseArrays = "2f01184e-e22b-5df5-ae63-d93ebab69eaf"
StatsBase = "2913bbd2-ae8a-5f71-8c99-4fb6c76f3a91"
TableTransforms = "0d432bfd-3ee1-4ac1-886a-39f05cc69a3e"
Tables = "bd369af6-aec1-5ad0-b16a-f7cc5008161c"

[compat]
<<<<<<< HEAD
StatsBase = "0.34"
=======
DataAPI = "1"
>>>>>>> a2e7df33
julia = "1"<|MERGE_RESOLUTION|>--- conflicted
+++ resolved
@@ -16,9 +16,6 @@
 Tables = "bd369af6-aec1-5ad0-b16a-f7cc5008161c"
 
 [compat]
-<<<<<<< HEAD
 StatsBase = "0.34"
-=======
 DataAPI = "1"
->>>>>>> a2e7df33
 julia = "1"