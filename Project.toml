--- conflicted
+++ resolved
@@ -16,13 +16,10 @@
 Tables = "bd369af6-aec1-5ad0-b16a-f7cc5008161c"
 
 [compat]
-<<<<<<< HEAD
 TableTransforms = "1"
-=======
 Tables = "1"
 MacroTools = "0.5"
 Distributions = "0.25"
 StatsBase = "0.34"
 DataAPI = "1"
->>>>>>> 2648253b
 julia = "1"